--- conflicted
+++ resolved
@@ -43,13 +43,8 @@
     runs-on: ${{ matrix.os }}
     strategy:
       matrix:
-<<<<<<< HEAD
         os: [ubuntu-latest, macos-15, windows-latest] # Intel linux, ARM Mac, Windows
-        python-version: ["3.11", "3.12", "3.13"]
-=======
-        os: [ubuntu-latest, macos-15-intel, macos-15, windows-latest] # Intel linux, Intel Mac, ARM Mac, Windows
         python-version: ["3.12", "3.13", "3.14"]
->>>>>>> 80aea414
     steps:
       - uses: actions/checkout@v6
         with:
