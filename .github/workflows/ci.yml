--- conflicted
+++ resolved
@@ -35,13 +35,8 @@
     runs-on: ${{ matrix.os }}
     strategy:
       matrix:
-<<<<<<< HEAD
-        os: [ubuntu-latest, macos-13, macos-14] # Intel linux, Intel Mac, ARM Mac
+        os: [ubuntu-latest, macos-13, macos-14, windows-latest] # Intel linux, Intel Mac, ARM Mac, Windows
         python-version: ["3.11", "3.12", "3.13"] 
-=======
-        os: [ubuntu-latest, macos-13, macos-14, windows-latest] # Intel linux, Intel Mac, ARM Mac, Windows
-        python-version: ["3.10", "3.11", "3.12"] 
->>>>>>> 9f9669cc
     steps:
       - uses: "actions/checkout@v4"
         with:
